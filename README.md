--- conflicted
+++ resolved
@@ -36,7 +36,6 @@
 optionally `--s3-prefix`, `--aws-profile`, or `--aws-region`) uploads every
 downloaded image to the specified S3 location while also keeping a local copy.
 
-<<<<<<< HEAD
 ### Running on GitHub Actions
 
 The workflow defined in `.github/workflows/fetch_lta_images.yml` runs the
@@ -78,10 +77,7 @@
 Because GitHub-hosted runners are ephemeral, ensure S3 uploads or artifacts are
 enabled if you need to keep the images after each job completes.
 
-## 使用说明（中文）
-=======
 ## 使用说明
->>>>>>> e835988d
 
 脚本 `scripts/fetch_lta_camera_images.py` 会按照固定时间间隔调用新加坡陆交局（LTA）
 Traffic Images v2 API，下载 `reference/camera_info.csv` 中列出的摄像头图片，并在本地保存。
@@ -110,7 +106,6 @@
 （运行时长，单位：天）参数，以便缩短或延长抓取周期。通过 `--active-start` 与
 `--active-end` 指定每日的抓取时间窗口（HH:MM 格式，使用新加坡时区）。若提供
 `--s3-bucket`（以及可选的 `--s3-prefix`、`--aws-profile`、`--aws-region`），脚本会在本地
-<<<<<<< HEAD
 保存文件的同时将其上传到指定的 AWS S3 桶中。
 
 ### 在 GitHub Actions 上运行
@@ -146,7 +141,4 @@
 3. 确认工作流已启用，可在 **Actions** 页面查看运行情况或手动触发，并在触发时按需
    修改运行参数。
 
-由于 GitHub Runner 是临时实例，若需要保留图片，请开启 S3 上传或启用工作流构件。
-=======
-保存文件的同时将其上传到指定的 AWS S3 桶中。
->>>>>>> e835988d
+由于 GitHub Runner 是临时实例，若需要保留图片，请开启 S3 上传或启用工作流构件。